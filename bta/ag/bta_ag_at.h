--- conflicted
+++ resolved
@@ -47,7 +47,7 @@
 typedef struct
 {
     const char  *p_cmd;         /* AT command string */
-<<<<<<< HEAD
+    size_t      command_id;     /* passed to the callback on p_cmd match */
     uint8_t     arg_type;       /* allowable argument type syntax */
     uint8_t     fmt;            /* whether arg is int or string */
     uint8_t     min;            /* minimum value for int arg */
@@ -55,20 +55,8 @@
 } tBTA_AG_AT_CMD;
 
 /* callback function executed when command is parsed */
-typedef void (tBTA_AG_AT_CMD_CBACK)(void *p_user, uint16_t cmd, uint8_t arg_type,
+typedef void (tBTA_AG_AT_CMD_CBACK)(void *p_user, uint16_t command_id, uint8_t arg_type,
                                     char *p_arg, int16_t int_arg);
-=======
-    size_t      command_id;     /* passed to the callback on p_cmd match */
-    UINT8       arg_type;       /* allowable argument type syntax */
-    UINT8       fmt;            /* whether arg is int or string */
-    UINT8       min;            /* minimum value for int arg */
-    INT16       max;            /* maximum value for int arg */
-} tBTA_AG_AT_CMD;
-
-/* callback function executed when command is parsed */
-typedef void (tBTA_AG_AT_CMD_CBACK)(void *p_user, UINT16 command_id, UINT8 arg_type,
-                                    char *p_arg, INT16 int_arg);
->>>>>>> 1e7afc82
 
 /* callback function executed to send "ERROR" result code */
 typedef void (tBTA_AG_AT_ERR_CBACK)(void *p_user, bool unknown, char *p_arg);
