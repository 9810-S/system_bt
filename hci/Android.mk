--- conflicted
+++ resolved
@@ -31,15 +31,10 @@
 LOCAL_CFLAGS += -std=c99
 
 LOCAL_C_INCLUDES += \
-<<<<<<< HEAD
-        $(LOCAL_PATH)/include \
-        $(LOCAL_PATH)/../utils/include \
-        $(bdroid_C_INCLUDES)
-=======
 	$(LOCAL_PATH)/include \
 	$(LOCAL_PATH)/../osi/include \
-	$(LOCAL_PATH)/../utils/include
->>>>>>> a7d7eb78
+	$(LOCAL_PATH)/../utils/include \
+        $(bdroid_C_INCLUDES)
 
 LOCAL_MODULE := libbt-hci
 LOCAL_MODULE_TAGS := optional
