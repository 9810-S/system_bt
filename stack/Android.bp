crypto_toolbox_srcs = [
    "crypto_toolbox/aes.cc",
    "crypto_toolbox/aes_cmac.cc",
    "crypto_toolbox/crypto_toolbox.cc",
]

// Bluetooth stack static library for target
// ========================================================
cc_library_static {
    name: "libbt-stack",
    defaults: ["fluoride_defaults"],
    local_include_dirs: [
        "include",
        "avct",
        "btm",
        "avrc",
        "l2cap",
        "avdt",
        "gatt",
        "gap",
        "pan",
        "bnep",
        "hid",
        "sdp",
        "smp",
        "srvc",
    ],
    header_libs: [
        "libbluetooth_headers",
    ],
    include_dirs: [
        "external/aac/libAACenc/include",
        "external/aac/libAACdec/include",
        "external/aac/libSYS/include",
        "external/libldac/inc",
        "external/libldac/abr/inc",
        "system/bt",
        "system/bt/btcore/include",
        "system/bt/vnd/include",
        "system/bt/vnd/ble",
        "system/bt/btif/include",
        "system/bt/hci/include",
        "system/bt/internal_include",
        "system/bt/udrv/include",
        "system/bt/bta/include",
        "system/bt/bta/sys",
        "system/bt/utils/include",
    ],
    srcs: crypto_toolbox_srcs + [
        "a2dp/a2dp_aac.cc",
        "a2dp/a2dp_aac_decoder.cc",
        "a2dp/a2dp_aac_encoder.cc",
        "a2dp/a2dp_api.cc",
        "a2dp/a2dp_codec_config.cc",
        "a2dp/a2dp_sbc.cc",
        "a2dp/a2dp_sbc_decoder.cc",
        "a2dp/a2dp_sbc_encoder.cc",
        "a2dp/a2dp_sbc_up_sample.cc",
        "a2dp/a2dp_vendor.cc",
        "a2dp/a2dp_vendor_aptx.cc",
        "a2dp/a2dp_vendor_aptx_hd.cc",
        "a2dp/a2dp_vendor_aptx_encoder.cc",
        "a2dp/a2dp_vendor_aptx_hd_encoder.cc",
        "a2dp/a2dp_vendor_ldac.cc",
        "a2dp/a2dp_vendor_ldac_abr.cc",
        "a2dp/a2dp_vendor_ldac_encoder.cc",
        "avct/avct_api.cc",
        "avct/avct_bcb_act.cc",
        "avct/avct_ccb.cc",
        "avct/avct_l2c.cc",
        "avct/avct_l2c_br.cc",
        "avct/avct_lcb.cc",
        "avct/avct_lcb_act.cc",
        "avdt/avdt_ad.cc",
        "avdt/avdt_api.cc",
        "avdt/avdt_ccb.cc",
        "avdt/avdt_ccb_act.cc",
        "avdt/avdt_l2c.cc",
        "avdt/avdt_msg.cc",
        "avdt/avdt_scb.cc",
        "avdt/avdt_scb_act.cc",
        "avrc/avrc_api.cc",
        "avrc/avrc_bld_ct.cc",
        "avrc/avrc_bld_tg.cc",
        "avrc/avrc_opt.cc",
        "avrc/avrc_pars_ct.cc",
        "avrc/avrc_pars_tg.cc",
        "avrc/avrc_sdp.cc",
        "avrc/avrc_utils.cc",
        "bnep/bnep_api.cc",
        "bnep/bnep_main.cc",
        "bnep/bnep_utils.cc",
        "btm/ble_advertiser_hci_interface.cc",
        "btm/btm_acl.cc",
        "btm/btm_ble.cc",
        "btm/btm_ble_addr.cc",
        "btm/btm_ble_adv_filter.cc",
        "btm/btm_ble_batchscan.cc",
        "btm/btm_ble_bgconn.cc",
        "btm/btm_ble_cont_energy.cc",
        "btm/btm_ble_gap.cc",
        "btm/btm_ble_multi_adv.cc",
        "btm/btm_ble_privacy.cc",
        "btm/btm_dev.cc",
        "btm/btm_devctl.cc",
        "btm/btm_inq.cc",
        "btm/btm_main.cc",
        "btm/btm_pm.cc",
        "btm/btm_sco.cc",
        "btm/btm_sec.cc",
        "btu/btu_hcif.cc",
        "btu/btu_init.cc",
        "btu/btu_task.cc",
        "gap/gap_ble.cc",
        "gap/gap_conn.cc",
        "gatt/att_protocol.cc",
        "gatt/gatt_api.cc",
        "gatt/gatt_attr.cc",
        "gatt/gatt_auth.cc",
        "gatt/gatt_cl.cc",
        "gatt/gatt_db.cc",
        "gatt/gatt_main.cc",
        "gatt/gatt_sr.cc",
        "gatt/gatt_utils.cc",
        "hcic/hciblecmds.cc",
        "hcic/hcicmds.cc",
        "hid/hidh_api.cc",
        "hid/hidh_conn.cc",
        "hid/hidd_api.cc",
        "hid/hidd_conn.cc",
        "l2cap/l2c_api.cc",
        "l2cap/l2c_ble.cc",
        "l2cap/l2c_csm.cc",
        "l2cap/l2c_fcr.cc",
        "l2cap/l2c_link.cc",
        "l2cap/l2c_main.cc",
        "l2cap/l2c_utils.cc",
        "l2cap/l2cap_client.cc",
        "mcap/mca_api.cc",
        "mcap/mca_cact.cc",
        "mcap/mca_csm.cc",
        "mcap/mca_dact.cc",
        "mcap/mca_dsm.cc",
        "mcap/mca_l2c.cc",
        "mcap/mca_main.cc",
        "pan/pan_api.cc",
        "pan/pan_main.cc",
        "pan/pan_utils.cc",
        "rfcomm/port_api.cc",
        "rfcomm/port_rfc.cc",
        "rfcomm/port_utils.cc",
        "rfcomm/rfc_l2cap_if.cc",
        "rfcomm/rfc_mx_fsm.cc",
        "rfcomm/rfc_port_fsm.cc",
        "rfcomm/rfc_port_if.cc",
        "rfcomm/rfc_ts_frames.cc",
        "rfcomm/rfc_utils.cc",
        "sdp/sdp_api.cc",
        "sdp/sdp_db.cc",
        "sdp/sdp_discovery.cc",
        "sdp/sdp_main.cc",
        "sdp/sdp_server.cc",
        "sdp/sdp_utils.cc",
        "smp/p_256_curvepara.cc",
        "smp/p_256_ecc_pp.cc",
        "smp/p_256_multprecision.cc",
        "smp/smp_act.cc",
        "smp/smp_api.cc",
        "smp/smp_br_main.cc",
        "smp/smp_keys.cc",
        "smp/smp_l2c.cc",
        "smp/smp_main.cc",
        "smp/smp_utils.cc",
        "srvc/srvc_battery.cc",
        "srvc/srvc_dis.cc",
        "srvc/srvc_eng.cc",
    ],
    static_libs: [
        "libbt-hci",
        "libFraunhoferAAC",
    ],
    shared_libs: [
        "libcutils",
        "liblog",
    ],
    required: [
        "libldacBT_enc",
        "libldacBT_abr",
    ],
}

// Bluetooth stack unit tests for target
// ========================================================
cc_test {
    name: "net_test_stack",
    defaults: ["fluoride_defaults"],
    local_include_dirs: [
        "include",
    ],
    include_dirs: [
        "system/bt",
        "system/bt/internal_include",
    ],
    srcs: [
        "test/stack_a2dp_test.cc",
    ],
    shared_libs: [
        "libhidlbase",
        "liblog",
        "libprotobuf-cpp-lite",
        "libcutils",
        "libutils",
    ],
    static_libs: [
        "libbt-bta",
        "libbt-stack",
        "libbt-sbc-decoder",
        "libbt-sbc-encoder",
        "libFraunhoferAAC",
        "libbtdevice",
        "libbt-hci",
        "libosi",
        "libbt-protos-lite",
    ],
    whole_static_libs: [
        "libbluetooth-for-tests",
    ],
}

cc_test {
    name: "net_test_stack_rfcomm",
    defaults: ["fluoride_defaults"],
    host_supported: true,
    local_include_dirs: [
        "include",
        "btm",
        "l2cap",
        "smp",
        "rfcomm",
        "test/common",
    ],
    include_dirs: [
        "system/bt",
        "system/bt/internal_include",
        "system/bt/btcore/include",
        "system/bt/hci/include",
        "system/bt/utils/include",
    ],
    srcs: [
        "rfcomm/port_api.cc",
        "rfcomm/port_rfc.cc",
        "rfcomm/port_utils.cc",
        "rfcomm/rfc_l2cap_if.cc",
        "rfcomm/rfc_mx_fsm.cc",
        "rfcomm/rfc_port_fsm.cc",
        "rfcomm/rfc_port_if.cc",
        "rfcomm/rfc_ts_frames.cc",
        "rfcomm/rfc_utils.cc",
        "test/common/mock_btm_layer.cc",
        "test/common/mock_btu_layer.cc",
        "test/common/mock_l2cap_layer.cc",
        "test/common/stack_test_packet_utils.cc",
        "test/rfcomm/stack_rfcomm_test.cc",
        "test/rfcomm/stack_rfcomm_test_main.cc",
        "test/rfcomm/stack_rfcomm_test_utils.cc",
        "test/rfcomm/stack_rfcomm_test_utils_test.cc",
    ],
    shared_libs: [
        "libcutils",
        "libprotobuf-cpp-lite",
    ],
    static_libs: [
        "liblog",
        "libgmock",
        "libosi",
        "libbt-protos-lite",
    ],
}

// Bluetooth stack smp unit tests for target
// ========================================================
cc_test {
    name: "net_test_stack_smp",
    defaults: ["fluoride_defaults"],
    local_include_dirs: [
        "include",
        "btm",
        "l2cap",
        "smp",
    ],
    include_dirs: [
        "system/bt",
        "system/bt/internal_include",
        "system/bt/btcore/include",
        "system/bt/hci/include",
        "system/bt/utils/include",
    ],
    srcs: crypto_toolbox_srcs + [
        "smp/smp_keys.cc",
<<<<<<< HEAD
        "smp/crypto_toolbox.cc",
        "smp/aes.cc",
=======
>>>>>>> 430e59d8
        "smp/p_256_curvepara.cc",
        "smp/p_256_ecc_pp.cc",
        "smp/p_256_multprecision.cc",
        "smp/smp_api.cc",
        "smp/smp_main.cc",
        "smp/smp_utils.cc",
        "test/crypto_toolbox_test.cc",
        "test/stack_smp_test.cc",
    ],
    shared_libs: [
        "libcutils",
    ],
    static_libs: [
        "liblog",
        "libgmock",
        "libosi",
    ],
}

// Bluetooth stack multi-advertising unit tests for target
// ========================================================
cc_test {
    name: "net_test_stack_multi_adv",
    defaults: ["fluoride_defaults"],
    local_include_dirs: [
        "include",
        "btm",
    ],
    include_dirs: [
        "system/bt",
        "system/bt/internal_include",
        "system/bt/btcore/include",
        "system/bt/hci/include",
        "system/bt/internal_include",
        "system/bt/utils/include",
    ],
    srcs: [
        "btm/btm_ble_multi_adv.cc",
        "test/ble_advertiser_test.cc",
    ],
    shared_libs: [
        "libcutils",
    ],
    static_libs: [
        "libbluetooth-types",
        "liblog",
        "libgmock",
    ],
    sanitize: {
        cfi: false,
    },
}

// Bluetooth stack advertise data parsing unit tests for target
// =============================================================
cc_test {
    name: "net_test_stack_ad_parser",
    defaults: ["fluoride_defaults"],
    local_include_dirs: [
        "include",
    ],
    srcs: [
        "test/ad_parser_unittest.cc",
    ],
    static_libs: [
        "libbluetooth-types",
        "liblog",
        "libgmock",
    ],
}

// Bluetooth stack message loop tests for target
// ========================================================
cc_test {
    name: "net_test_btu_message_loop",
    defaults: ["fluoride_defaults"],
    local_include_dirs: [
        "include",
        "btm",
    ],
    include_dirs: [
        "system/bt/",
        "system/bt/internal_include",
        "system/bt/btcore/include",
        "system/bt/bta/include",
    ],
    srcs: [
        "btu/btu_task.cc",
        "test/stack_btu_test.cc",
    ],
    shared_libs: [
        "liblog",
        "libcutils",
        "libprotobuf-cpp-lite",
    ],
    static_libs: [
        "libbluetooth-types",
        "libgmock",
        "libosi",
        "libbt-protos-lite",
    ],
    sanitize: {
        cfi: false,
    },
}<|MERGE_RESOLUTION|>--- conflicted
+++ resolved
@@ -297,11 +297,6 @@
     ],
     srcs: crypto_toolbox_srcs + [
         "smp/smp_keys.cc",
-<<<<<<< HEAD
-        "smp/crypto_toolbox.cc",
-        "smp/aes.cc",
-=======
->>>>>>> 430e59d8
         "smp/p_256_curvepara.cc",
         "smp/p_256_ecc_pp.cc",
         "smp/p_256_multprecision.cc",
