--- conflicted
+++ resolved
@@ -2544,18 +2544,6 @@
   BTM_TRACE_EVENT("%s: State: %s", __func__,
                   btm_pair_state_descr(btm_cb.pairing_state));
 
-<<<<<<< HEAD
-=======
-  if (btm_sec_is_a_bonded_dev(p)) {
-    BTM_TRACE_WARNING(
-        "%s: Incoming bond request, but %s is already bonded (removing)",
-        __func__, p.ToString().c_str());
-    bta_dm_process_remove_device(p);
-  }
-
-  p_dev_rec = btm_find_or_alloc_dev(evt_data.bd_addr);
-
->>>>>>> 856f04e5
   BTM_TRACE_DEBUG("%s:Security mode: %d, Num Read Remote Feat pages: %d",
                   __func__, btm_cb.security_mode, p_dev_rec->num_read_pages);
 
