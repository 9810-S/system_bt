--- conflicted
+++ resolved
@@ -838,9 +838,4 @@
 
   /* Send the buffer through L2CAP */
   L2CA_DataWrite(p_ccb->connection_id, p_buf);
-<<<<<<< HEAD
-}
-=======
-}
-#endif /* SDP_SERVER_ENABLED == TRUE */
->>>>>>> e8d58eaf
+}